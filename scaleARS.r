<<<<<<< HEAD
## Jono H Test - Jono H Test Local 2
=======
>>>>>>> e4326d0d
## scaleARS     #####################################################################################################################

## MAIN UPDATE: tidyverse, simple features
## REVISION: make steps and sequence device and data dependent
## use device type to define seq (PTT: 5-250 km, GPS 0-250 km)
## use temporal data resolution to define intervals
## include error message if no ARS scale is sensible because no ARS

## REPLACE WITH DEFAULT FAMILY-SPECIFIC H-VALUE


## Phil Taylor & Mark Miller, 2012

## scaleARS undertakes First Passage Time (FPT) analysis on each trip in DataGroup (defined
## by the ID field) and identifies the scale at which each trip is interacting with the
## environment, based on the maximum variance in FPT value (Fauchard & Taveraa; Pinuad &
## Weimerskirch). The function relies on Adehabitat package for FPT calculation and returns a
## object of type numeric indicating the average scale across the datagroup.

## DataGroup must be either a DataFrame or SpatialPointsDataFrame with Latitude,
## Longitude and ID as fields.
## Scales should be a vector with the scales (in kilometres) to be tested. Scales
## should be set according to the movements shown in the data (from 1:maximum distance travelled)
## and should not be too regular as this will begin to identify variances in sample rate rather
## than behaviour.
## Peak determines how the scale will be identified for each trip, this must be a character and from
## these options "Flexible", "First", "Max", "User". "Flexible" will make an automated decision,
## "First" will take the first peak in variance, "Max" will take the Maximum variance and "User"
## will allow the user to select the value on the graph.
    
## tested on 27 Dec 2016 with adehabitatLT, no issues encountered

scaleARS <- function(DataGroup, Scales = c(seq(1, 25, 1), seq(30, 50, 5), 75, seq(100, 250, 50)), Peak = "Flexible")
  {


  require(geosphere)
  require(sp)
  require(rgdal)
  require(rgeos)
  require(adehabitatLT)     ### updated to avoid loading deprecated adehabitat - tested and ok on 27 Dec 2016

  if(!"Latitude" %in% names(DataGroup)) stop("Latitude field does not exist")
  if(!"Longitude" %in% names(DataGroup)) stop("Longitude field does not exist")
  if(!"ID" %in% names(DataGroup)) stop("ID field does not exist")
  if(!"TrackTime" %in% names(DataGroup)) stop("TrackTime field does not exist")

  if(class(DataGroup)!= "SpatialPointsDataFrame")     ## convert to SpatialPointsDataFrame and project
    {
    mid_point<-data.frame(centroid(cbind(DataGroup$Longitude, DataGroup$Latitude)))
    DataGroup.Wgs <- SpatialPoints(data.frame(DataGroup$Longitude, DataGroup$Latitude), proj4string=CRS("+proj=longlat + datum=wgs84"))
    DgProj <- CRS(paste("+proj=laea +lon_0=", mid_point$lon, " +lat_0=", mid_point$lat, sep=""))
    DataGroup.Projected <- spTransform(DataGroup.Wgs, CRS=DgProj)
    DataGroup <- SpatialPointsDataFrame(DataGroup.Projected, data = DataGroup)
    }else{DgProj<-DataGroup@proj4string}

  DataGroup$X <- DataGroup@coords[,1]
  DataGroup$Y <- DataGroup@coords[,2]
  #DataGroup@data$ID <- as.numeric(as.character(DataGroup@data$ID))
  if(is.factor(DataGroup@data$ID)==T){DataGroup@data$ID <- droplevels(DataGroup@data$ID)} 		## avoids the error 'some id's are not present' in as.ltraj



  DataGrouplt <- as.ltraj(data.frame(DataGroup$X, DataGroup$Y), date=as.POSIXct(DataGroup$TrackTime, origin="1970/01/01", tz="GMT"), id=DataGroup$ID, typeII = TRUE)

  Scales <- Scales * 1000

  fpt.out <- fpt(DataGrouplt, radii = Scales, units = "seconds")
  fpt.scales <- varlogfpt(fpt.out, graph = FALSE)
  Temp <- as.double(fpt.scales[1,])
  plot(Scales, Temp, type="l", ylim=c(0, max(fpt.scales, na.rm=T)))

  ars.scales <- NULL
  UIDs <- unique(DataGroup$ID)
  for(i in 1:length(UIDs))
    {
    if(length(Scales) == length(which(is.na(fpt.scales[i,])))) {print(paste("Warning: ID", UIDs[i], "is smaller than smallest scale and will be ignored")); next}
    Temp <- as.double(fpt.scales[i,])
    #lines(Scales,Temp)
    plot(Scales, Temp, type="l")

    q <- which(!is.na(Temp))
    p <- 2
    while(!is.na(Temp[q[p]]) & Temp[q[p]] < Temp[q[p-1]] & q[p] != length(Temp)) {p <- p + 1}
    while(!is.na(Temp[q[p]]) & Temp[q[p]] > Temp[q[p-1]]) {p <- p + 1}

    rfpt <- Scales[q[p-1]]
    if(suppressWarnings(min(which(is.na(Temp))) == p)) {print(paste("ID", UIDs[i], "has no peak")); next}
    FirstPeak <- Scales[q[p-1]]
    MaxPeak <- Scales[which(Temp == max(Temp[q[p-1]:length(Temp)], na.rm=T))]
    if(Peak == "Flexible")
    {
    if(FirstPeak < MaxPeak[1])
      {
      MaxPeak <- MaxPeak[MaxPeak >= FirstPeak]
      ifelse(MaxPeak[1] < FirstPeak + (max(Scales)/3), ars.sc <- MaxPeak[1], ars.sc <- FirstPeak)
      }  else  {ars.sc <- FirstPeak}
    }
    if(Peak == "Max") {ars.sc <- MaxPeak}
    if(Peak == "First")  {ars.sc <- FirstPeak}
    if(Peak == "User")
    {
    print("Select Peak on Graph")
    N <- identify(Scales, Temp, n=1)
    ars.sc <- Scales[N]
    }
    abline(v=ars.sc, col="red", lty=2)
    ars.scales <- c(ars.scales, ars.sc)
    #print(ars.sc)
    #readline("proceed?")
    }

  AprScale <- median(ars.scales)            ### changed from mean to median to make output less susceptible to choice of input scales
  AprScale <- round(AprScale/1000,3)
  plot((Scales/1000), Temp, type="l", ylim=c(0, max(fpt.scales, na.rm=T)), xlab="Scales (km)", ylab="")
  for(i in 1:length(UIDs))
    {
    Temp <- as.double(fpt.scales[i,])
    lines((Scales/1000),Temp)
    }
  abline(v=ars.scales/1000, col="red", lty=2)
  abline(v=AprScale, col="darkred", lty=1, lwd=3)
  #print(ars.scales)
  #print(AprScale)
  text(max(Scales/1000)/2, 1, paste(AprScale, "km"), col="darkred", cex=3)
  return(AprScale)
  }
<|MERGE_RESOLUTION|>--- conflicted
+++ resolved
@@ -1,7 +1,4 @@
-<<<<<<< HEAD
-## Jono H Test - Jono H Test Local 2
-=======
->>>>>>> e4326d0d
+
 ## scaleARS     #####################################################################################################################
 
 ## MAIN UPDATE: tidyverse, simple features
@@ -128,4 +125,4 @@
   #print(AprScale)
   text(max(Scales/1000)/2, 1, paste(AprScale, "km"), col="darkred", cex=3)
   return(AprScale)
-  }
+  }