--- conflicted
+++ resolved
@@ -1,238 +1,235 @@
-## tripSplit    #####################################################################################################################
-
-## MAIN UPDATE: tidyverse, simple features, CROSSING DATELINE workaround
-## included main new wrap-around feature to work across all IDs in a dataset
-
-## Steffen oppel, 5 March 2019; based on work by Phil Taylor and Mark Miller in 2011
-## update 6 March - plotting is weird in RStudio, so removed plot and included a panel figure of all trips
-
-## this script splits central place foraging animal movement data
-## into individual trips away from the colony based on distance and time
-## away from a defined colony. A distance buffer is set, under which data is
-## assumed to be either roosting or device error and is ignored.
-
-## tracks must be a DataFrame with Latitude, Longitude, ID and DateTime fields
-## Colony must be a DataFrame with Latitudes and Longitudes
-## InnerBuff is a number indicating the distance in km that must be travelled for the
-## movement to be considered a trip
-## ReturnBuff is a number indicating the proximity in km that is required for a trip
-## to be considered as returning.
-## Duration is the length of time, in hours, that the birds must be at large for for the
-## movement to be considered a trip.
-## the calculations will be done projected on the data's mean latitude and longitude
-## plotit=T will plot the trips of 20 individuals
-
-
-#### MAIN WRAPPER FUNCTION THAT INCLUDES DATA PREP AND LOOP OVER EACH ID
-
-tripSplit <- function(tracks, Colony, InnerBuff = 15, ReturnBuff = 45, Duration = 12, nests=FALSE, plotit=T)
-  {
-  
-  ## load required packages ##
-  require(sp)
-  require(maps)
-  require(mapdata)
-  require(maptools)
-  require(rgdal)
-  require(geosphere)
-  require(ggplot2)
-<<<<<<< HEAD
-=======
-  require(tidyverse)
->>>>>>> da4c1078
-  
-  ## provide error messages ##
-  if(!"Latitude" %in% names(tracks)) stop("Latitude field does not exist")
-  if(!"Longitude" %in% names(tracks)) stop("Longitude field does not exist")
-  if(!"ID" %in% names(tracks)) stop("ID field does not exist")
-  if(!"TrackTime" %in% names(tracks)) stop ("TrackTime field does not exist")
-  if(!"Latitude" %in% names(Colony)) stop("Colony missing Latitude field")
-  if(!"Longitude" %in% names(Colony)) stop("Colony missing Longitude field")
-  if(!(is.double(InnerBuff) & is.double(ReturnBuff))) stop ("InnerBuff and ReturnBuff should be numbers")
-  
-  ## set required fields
-  tracks <- tracks %>%
-    #mutate(DateTime = dmy_hms(paste(DateGMT,TimeGMT, sep = " "))) %>%   ### needs some clever trick to convert to POSIXct if it isn't already POSIXct
-    mutate(TrackTime = as.double(DateTime)) %>%
-    mutate(trip_id = ID) %>%
-    dplyr::select(ID, trip_id, Latitude, Longitude,DateTime, TrackTime) %>%
-    arrange(ID, TrackTime)
-  
-  
-  ### CREATE PROJECTED DATAFRAME ###
-  mid_point<-data.frame(centroid(cbind(DataGroup$Longitude, DataGroup$Latitude)))
-  proj.UTM <- CRS(paste("+proj=laea +lon_0=", mid_point$lon, " +lat_0=", mid_point$lat, sep=""))
-  DataGroup <- SpatialPointsDataFrame(SpatialPoints(data.frame(tracks$Longitude, tracks$Latitude), proj4string=CRS("+proj=longlat + datum=wgs84")), data = tracks, match.ID=F)
-  DataGroup.Projected <- spTransform(DataGroup, CRS=proj.UTM)
-
-  
-### LOOP OVER EVERY SINGLE ID ###
-for(nid in 1:length(unique(tracks$ID))){
-  TrackIn <- subset(DataGroup.Projected, ID == unique(DataGroup.Projected$ID)[nid])
-  TrackOut<-splitSingleID(Track=TrackIn,Colony=Colony,InnerBuff = InnerBuff, ReturnBuff = ReturnBuff, Duration = Duration, nests=nests)
-  if(nid == 1) {Trips <- TrackOut} else {Trips <- spRbind(Trips,TrackOut)}
-}
-  
-  
-### CREATE MULTIPANEL PLOT OF FORAGING TRIPS WITH INCOMPLETE TRIPS SHOWN AS DASHED LINE
-  if(plotit == TRUE)
-    {  
-  
-    if(length(unique(Trips@data$ID))>25){
-      selectIDs<-unique(Trips@data$ID)[1:25]
-      plotdat<-  Trips@data %>% filter(ID %in% selectIDs)
-      warning("Too many individuals to plot. Only the first 25 ID's will be shown")
-      }else{
-      plotdat<-Trips@data}
-  
-  
-    TRACKPLOT<-plotdat %>% mutate(complete=ifelse(Returns=="N","no","yes")) %>% 
-      arrange(ID,TrackTime) %>% # filter(ifelse... include condition to only show 20 Ind
-      ggplot(aes(x=Longitude, y=Latitude, col=complete)) +
-      geom_path() +
-      geom_point(data=Colony, aes(x=Longitude, y=Latitude), col='red', shape=16, size=2) +
-      facet_wrap(~ID) +
-      theme(panel.background=element_rect(fill="white", colour="black"),
-          panel.grid.major = element_blank(), 
-          panel.grid.minor = element_blank(),
-          strip.background = element_rect(colour="black", fill="white"),
-          panel.border = element_blank())
-    
-    print(TRACKPLOT)
-  } ## end plotit=T loop
-  
-  
-return(Trips)
-}
-
-
-
-#### ACTUAL TRIP SPLIT FUNCTION THAT WORKS ON SINGLE ID ONLY, this reflects the original tripSpllit function as
-## originally written by Mark Miller and Phil Taylor
-## wrapped in wrapper function above for convenience
-
-
-splitSingleID <- function(Track, Colony,InnerBuff = 15, ReturnBuff = 45, Duration = 12, nests=FALSE){
-
-  
-  ### facilitate nest-specific distance calculations ###
-  if(nests == TRUE)
-  {  if(!"ID" %in% names(Colony)) stop("Colony missing ID field")
-    nest<- Colony[match(unique(tracks$ID), Colony$ID),]
-    Colony.Wgs <- SpatialPoints(data.frame(nest$Longitude, nest$Latitude), proj4string=CRS("+proj=longlat + datum=WGS84"))
-  } else{
-    Colony.Wgs <- SpatialPoints(data.frame(Colony$Longitude, Colony$Latitude), proj4string=CRS("+proj=longlat + datum=WGS84"))
-  } 		## ends the else loop for nests=FALSE
-  Colony.Projected <- spTransform(Colony.Wgs, CRS=proj.UTM)
-  
-  ### set up data to include in output ###
-  Track$X <- Track@coords[,1]
-  Track$Y <- Track@coords[,2]
-  
-  Track$Returns <- ""
-  Track$trip_id <- 0
-  Track$ColDist <- spDistsN1(Track, Colony.Projected)
-  Trip.Sequence <- 0
-  Time.Diff <- 0
-  Max.Dist <- 0
-  ReturnBuff <- ReturnBuff * 1000   ### convert from km into UTM units (m)
-  InnerBuff <- InnerBuff * 1000   ### convert from km into UTM units (m)
-  
-  
-  # ### plot data (DEPRECATED) ###
-  # if(plotit == TRUE)
-  # {
-  #   plot(Track, pch=1, cex=0.5)
-  #   legend("topleft", paste(Track$ID[1]))
-  #   points(Colony.Projected, pch=18, cex=1.5, col=2)
-  # }
-  
-  
-  ### SPLIT THE DATA INTO DISCRETE TRIPS ###
-  i <- 0
-  while(i < nrow(Track))
-  {
-    i <- i + 1
-    if(Track$ColDist[i] < InnerBuff) {Track$trip_id[i] <- -1} else {
-      k <- i
-      if(i == nrow(Track)) {Track$trip_id[i] <- -1; break}      ### need to look at how these breaks affect the DataGroup loop
-      Dist <- Track$ColDist[i]
-      while(Dist >= InnerBuff)
-      {
-        if(k == nrow(Track) & Dist < ReturnBuff) {break} else {
-          if(k == nrow(Track))
-          {
-            print(paste("track ", Track$ID[1], Trip.Sequence + 1, " does not return to the colony", sep=""))
-            Track$Returns[i:k] <- "N" ; break
-          }
-        }
-        k <- k + 1
-        #if(plotit == TRUE){points(Track[k,], col=2, pch=16, cex=0.5)}
-        Dist <- Track$ColDist[k]
-      }
-      Time.Diff <- (Track$TrackTime[k] - Track$TrackTime[i]) / 3600
-      Max.Dist <- max(Track$ColDist[i:k])
-      if(Time.Diff < Duration |  Max.Dist < InnerBuff)
-      {
-        Track$trip_id[i:k] <- -1;
-        i <- k;
-        print(paste("trip ", Track$ID[1], Trip.Sequence + 1, " is too small a trip"))
-        next
-      }
-      Trip.Sequence <- Trip.Sequence + 1
-      Track$trip_id[i:k] <- paste(Track$ID[1], Trip.Sequence, sep="")
-      i <- k
-      print(paste(Track$ID[1], Trip.Sequence, sep=""))
-    }
-  }
-  #if(plotit == TRUE){points(Track, pch=16, cex=0.75, col=as.factor(Track$trip_id))}
-  return(Track)
-}
-
-# #### INSERT DATELINE PATCH FROM MARK MILLER 
-#  
-# # make new longitude variable to see problem 
-#  
-# dat$long2<-dat$Longitude 
-#  
-# dat[which(dat$Longitude<0),]$long2<-180+(180+dat[which(dat$Longitude<0),]$Longitude) 
-#  
-#  
-#  
-# par(mfrow=c(2,1)) 
-#  
-# plot(Latitude~Longitude, dat);map('world', add=T, col=3) 
-#  
-# plot(Latitude~long2, dat);map('world', add=T, col=3) 
-#  
-#  
-#  
-# # make track ID column. needs to be numeric  
-#  
-# dat$ID<-1 
-#  
-#  
-#  
-# # make DateTime in the format code expects 
-#  
-# dat$DateTime<-paste(substr(dat$DateTime, 1, 10), substr(dat$DateTime, 11, 19)) 
-#  
-#  
-#  
-# #run code 
-#  
-# par(mfrow=c(1,1)) 
-#  
-#  
-#  
-# d1<-tripSplit(Track=dat, Colony=dat[1,]) 
-#  
-#  
-#  
-# #remake ID so that now it is trips rather than tracks 
-#  
-# d1$ID<-d1$trip_id 
-#  
-#  
-#  
+## tripSplit    #####################################################################################################################
+
+## MAIN UPDATE: tidyverse, simple features, CROSSING DATELINE workaround
+## included main new wrap-around feature to work across all IDs in a dataset
+
+## Steffen oppel, 5 March 2019; based on work by Phil Taylor and Mark Miller in 2011
+## update 6 March - plotting is weird in RStudio, so removed plot and included a panel figure of all trips
+
+## this script splits central place foraging animal movement data
+## into individual trips away from the colony based on distance and time
+## away from a defined colony. A distance buffer is set, under which data is
+## assumed to be either roosting or device error and is ignored.
+
+## tracks must be a DataFrame with Latitude, Longitude, ID and DateTime fields
+## Colony must be a DataFrame with Latitudes and Longitudes
+## InnerBuff is a number indicating the distance in km that must be travelled for the
+## movement to be considered a trip
+## ReturnBuff is a number indicating the proximity in km that is required for a trip
+## to be considered as returning.
+## Duration is the length of time, in hours, that the birds must be at large for for the
+## movement to be considered a trip.
+## the calculations will be done projected on the data's mean latitude and longitude
+## plotit=T will plot the trips of 20 individuals
+
+
+#### MAIN WRAPPER FUNCTION THAT INCLUDES DATA PREP AND LOOP OVER EACH ID
+
+tripSplit <- function(tracks, Colony, InnerBuff = 15, ReturnBuff = 45, Duration = 12, nests=FALSE, plotit=T)
+  {
+  
+  ## load required packages ##
+  require(sp)
+  require(maps)
+  require(mapdata)
+  require(maptools)
+  require(rgdal)
+  require(geosphere)
+  require(ggplot2)
+  require(tidyverse)
+  
+  ## provide error messages ##
+  if(!"Latitude" %in% names(tracks)) stop("Latitude field does not exist")
+  if(!"Longitude" %in% names(tracks)) stop("Longitude field does not exist")
+  if(!"ID" %in% names(tracks)) stop("ID field does not exist")
+  if(!"TrackTime" %in% names(tracks)) stop ("TrackTime field does not exist")
+  if(!"Latitude" %in% names(Colony)) stop("Colony missing Latitude field")
+  if(!"Longitude" %in% names(Colony)) stop("Colony missing Longitude field")
+  if(!(is.double(InnerBuff) & is.double(ReturnBuff))) stop ("InnerBuff and ReturnBuff should be numbers")
+  
+  ## set required fields
+  tracks <- tracks %>%
+    #mutate(DateTime = dmy_hms(paste(DateGMT,TimeGMT, sep = " "))) %>%   ### needs some clever trick to convert to POSIXct if it isn't already POSIXct
+    mutate(TrackTime = as.double(DateTime)) %>%
+    mutate(trip_id = ID) %>%
+    dplyr::select(ID, trip_id, Latitude, Longitude,DateTime, TrackTime) %>%
+    arrange(ID, TrackTime)
+  
+  
+  ### CREATE PROJECTED DATAFRAME ###
+  mid_point<-data.frame(centroid(cbind(DataGroup$Longitude, DataGroup$Latitude)))
+  proj.UTM <- CRS(paste("+proj=laea +lon_0=", mid_point$lon, " +lat_0=", mid_point$lat, sep=""))
+  DataGroup <- SpatialPointsDataFrame(SpatialPoints(data.frame(tracks$Longitude, tracks$Latitude), proj4string=CRS("+proj=longlat + datum=wgs84")), data = tracks, match.ID=F)
+  DataGroup.Projected <- spTransform(DataGroup, CRS=proj.UTM)
+
+  
+### LOOP OVER EVERY SINGLE ID ###
+for(nid in 1:length(unique(tracks$ID))){
+  TrackIn <- subset(DataGroup.Projected, ID == unique(DataGroup.Projected$ID)[nid])
+  TrackOut<-splitSingleID(Track=TrackIn,Colony=Colony,InnerBuff = InnerBuff, ReturnBuff = ReturnBuff, Duration = Duration, nests=nests)
+  if(nid == 1) {Trips <- TrackOut} else {Trips <- spRbind(Trips,TrackOut)}
+}
+  
+  
+### CREATE MULTIPANEL PLOT OF FORAGING TRIPS WITH INCOMPLETE TRIPS SHOWN AS DASHED LINE
+  if(plotit == TRUE)
+    {  
+  
+    if(length(unique(Trips@data$ID))>25){
+      selectIDs<-unique(Trips@data$ID)[1:25]
+      plotdat<-  Trips@data %>% filter(ID %in% selectIDs)
+      warning("Too many individuals to plot. Only the first 25 ID's will be shown")
+      }else{
+      plotdat<-Trips@data}
+  
+  
+    TRACKPLOT<-plotdat %>% mutate(complete=ifelse(Returns=="N","no","yes")) %>% 
+      arrange(ID,TrackTime) %>% # filter(ifelse... include condition to only show 20 Ind
+      ggplot(aes(x=Longitude, y=Latitude, col=complete)) +
+      geom_path() +
+      geom_point(data=Colony, aes(x=Longitude, y=Latitude), col='red', shape=16, size=2) +
+      facet_wrap(~ID) +
+      theme(panel.background=element_rect(fill="white", colour="black"),
+          panel.grid.major = element_blank(), 
+          panel.grid.minor = element_blank(),
+          strip.background = element_rect(colour="black", fill="white"),
+          panel.border = element_blank())
+    
+    print(TRACKPLOT)
+  } ## end plotit=T loop
+  
+  
+return(Trips)
+}
+
+
+
+#### ACTUAL TRIP SPLIT FUNCTION THAT WORKS ON SINGLE ID ONLY, this reflects the original tripSpllit function as
+## originally written by Mark Miller and Phil Taylor
+## wrapped in wrapper function above for convenience
+
+
+splitSingleID <- function(Track, Colony,InnerBuff = 15, ReturnBuff = 45, Duration = 12, nests=FALSE){
+
+  
+  ### facilitate nest-specific distance calculations ###
+  if(nests == TRUE)
+  {  if(!"ID" %in% names(Colony)) stop("Colony missing ID field")
+    nest<- Colony[match(unique(tracks$ID), Colony$ID),]
+    Colony.Wgs <- SpatialPoints(data.frame(nest$Longitude, nest$Latitude), proj4string=CRS("+proj=longlat + datum=WGS84"))
+  } else{
+    Colony.Wgs <- SpatialPoints(data.frame(Colony$Longitude, Colony$Latitude), proj4string=CRS("+proj=longlat + datum=WGS84"))
+  } 		## ends the else loop for nests=FALSE
+  Colony.Projected <- spTransform(Colony.Wgs, CRS=proj.UTM)
+  
+  ### set up data to include in output ###
+  Track$X <- Track@coords[,1]
+  Track$Y <- Track@coords[,2]
+  
+  Track$Returns <- ""
+  Track$trip_id <- 0
+  Track$ColDist <- spDistsN1(Track, Colony.Projected)
+  Trip.Sequence <- 0
+  Time.Diff <- 0
+  Max.Dist <- 0
+  ReturnBuff <- ReturnBuff * 1000   ### convert from km into UTM units (m)
+  InnerBuff <- InnerBuff * 1000   ### convert from km into UTM units (m)
+  
+  
+  # ### plot data (DEPRECATED) ###
+  # if(plotit == TRUE)
+  # {
+  #   plot(Track, pch=1, cex=0.5)
+  #   legend("topleft", paste(Track$ID[1]))
+  #   points(Colony.Projected, pch=18, cex=1.5, col=2)
+  # }
+  
+  
+  ### SPLIT THE DATA INTO DISCRETE TRIPS ###
+  i <- 0
+  while(i < nrow(Track))
+  {
+    i <- i + 1
+    if(Track$ColDist[i] < InnerBuff) {Track$trip_id[i] <- -1} else {
+      k <- i
+      if(i == nrow(Track)) {Track$trip_id[i] <- -1; break}      ### need to look at how these breaks affect the DataGroup loop
+      Dist <- Track$ColDist[i]
+      while(Dist >= InnerBuff)
+      {
+        if(k == nrow(Track) & Dist < ReturnBuff) {break} else {
+          if(k == nrow(Track))
+          {
+            print(paste("track ", Track$ID[1], Trip.Sequence + 1, " does not return to the colony", sep=""))
+            Track$Returns[i:k] <- "N" ; break
+          }
+        }
+        k <- k + 1
+        #if(plotit == TRUE){points(Track[k,], col=2, pch=16, cex=0.5)}
+        Dist <- Track$ColDist[k]
+      }
+      Time.Diff <- (Track$TrackTime[k] - Track$TrackTime[i]) / 3600
+      Max.Dist <- max(Track$ColDist[i:k])
+      if(Time.Diff < Duration |  Max.Dist < InnerBuff)
+      {
+        Track$trip_id[i:k] <- -1;
+        i <- k;
+        print(paste("trip ", Track$ID[1], Trip.Sequence + 1, " is too small a trip"))
+        next
+      }
+      Trip.Sequence <- Trip.Sequence + 1
+      Track$trip_id[i:k] <- paste(Track$ID[1], Trip.Sequence, sep="")
+      i <- k
+      print(paste(Track$ID[1], Trip.Sequence, sep=""))
+    }
+  }
+  #if(plotit == TRUE){points(Track, pch=16, cex=0.75, col=as.factor(Track$trip_id))}
+  return(Track)
+}
+
+# #### INSERT DATELINE PATCH FROM MARK MILLER 
+#  
+# # make new longitude variable to see problem 
+#  
+# dat$long2<-dat$Longitude 
+#  
+# dat[which(dat$Longitude<0),]$long2<-180+(180+dat[which(dat$Longitude<0),]$Longitude) 
+#  
+#  
+#  
+# par(mfrow=c(2,1)) 
+#  
+# plot(Latitude~Longitude, dat);map('world', add=T, col=3) 
+#  
+# plot(Latitude~long2, dat);map('world', add=T, col=3) 
+#  
+#  
+#  
+# # make track ID column. needs to be numeric  
+#  
+# dat$ID<-1 
+#  
+#  
+#  
+# # make DateTime in the format code expects 
+#  
+# dat$DateTime<-paste(substr(dat$DateTime, 1, 10), substr(dat$DateTime, 11, 19)) 
+#  
+#  
+#  
+# #run code 
+#  
+# par(mfrow=c(1,1)) 
+#  
+#  
+#  
+# d1<-tripSplit(Track=dat, Colony=dat[1,]) 
+#  
+#  
+#  
+# #remake ID so that now it is trips rather than tracks 
+#  
+# d1$ID<-d1$trip_id 
+#  
+#  
+#  
 # tripSummary(Trips=d1, Colony=dat[1,]) 